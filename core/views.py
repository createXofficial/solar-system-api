import logging

from django.db import transaction as db_transaction
from django.db.models import F, Min, Q, Sum
from django.utils import timezone

from django_filters.rest_framework import DjangoFilterBackend
from rest_framework import filters, permissions, status, views, viewsets
from rest_framework.decorators import action
from rest_framework.exceptions import PermissionDenied
from rest_framework.generics import ListAPIView
from rest_framework.permissions import IsAuthenticated
from rest_framework.response import Response

from core.utils import get_changes, log_action

from .models import AuditLog, Bill, Complaint, Meter, TokenAuditLog, Transaction, User
from .permissions import IsAdminUser, IsCustomerOwner
from .serializers import (
    ApplyTokenSerializer,
    AuditLogSerializer,
    BillSerializer,
    ComplaintSerializer,
<<<<<<< HEAD
    DebtorSummarySerializer,
=======

    DebtorSummarySerializer,

>>>>>>> 125f8ad0
    MeterSerializer,
    TokenAuditLogSerializer,
    TransactionSerializer,
)

logger = logging.getLogger(__name__)


class ApplyTokenView(views.APIView):
    permission_classes = [IsAuthenticated]

    def post(self, request):
        serializer = ApplyTokenSerializer(data=request.data)
        serializer.is_valid(raise_exception=True)
        token = serializer.validated_data["token"]

        with db_transaction.atomic():
            try:
                transaction = Transaction.objects.select_related("meter").get(token=token)
            except Transaction.DoesNotExist:
                return Response(
                    {
                        "ResponseCode": "111",
                        "ResponseMessage": "Transaction not found",
                    },
                    status=status.HTTP_404_NOT_FOUND,
                )

            if transaction.is_applied:
                logger.info(
                    f"User {self.request.user.get_short_name()} tried to apply token {token} but it was already applied"
                )
                return Response(
                    {
                        "ResponseCode": "111",
                        "ResponseMessage": "Token already applied",
                    },
                    status=status.HTTP_400_BAD_REQUEST,
                )

            if transaction.expiry_date and timezone.now() > transaction.expiry_date:
                logger.info(
                    f"User {self.request.user.get_short_name()} tried to apply token {token} but it was expired"
                )
                return Response(
                    {
                        "ResponseCode": "111",
                        "ResponseMessage": "Token has expired",
                    },
                    status=status.HTTP_400_BAD_REQUEST,
                )

            # Track changes and apply token
            old_data = {
                "is_applied": transaction.is_applied,
                "meter_credit": transaction.meter.credit_balance,
            }

            transaction.apply_token()

            new_data = {
                "is_applied": transaction.is_applied,
                "meter_credit": transaction.meter.credit_balance,
            }

            changes = get_changes(old_data, new_data)

            # Log to audit trail
            log_action(
                user=self.request.user,
                model_name="Transaction",
                action="updated",
                description=f"Applied token {token}",
                metadata={"token": token, "changes": changes},
            )

            logger.info(f"User {self.request.user.get_full_name()} applied token: {token}")

            return Response(
                {
                    "detail": "Token applied successfully.",
                    "meter_credit": transaction.meter.credit_balance,
                },
                status=status.HTTP_200_OK,
            )
<<<<<<< HEAD

=======
>>>>>>> 125f8ad0

class MeterViewSet(viewsets.ModelViewSet):

    serializer_class = MeterSerializer
    permission_classes = [IsAuthenticated, IsCustomerOwner]
    filter_backends = [DjangoFilterBackend, filters.SearchFilter, filters.OrderingFilter]
    filterset_fields = ["owner"]
    search_fields = ["meter_number", "owner__email"]
<<<<<<< HEAD
=======

>>>>>>> 125f8ad0

    def get_queryset(self):
        user = self.request.user
        if not user.is_authenticated or not hasattr(user, "role"):
            raise PermissionDenied("Authentication required or role missing.")

        queryset = Meter.objects.all().order_by("id")
        # owner_id = self.request.query_params.get("owner")
        if user.role == "admin":
            return queryset

        return queryset.filter(owner=user)

    def perform_create(self, serializer):
        instance = serializer.save()
        log_action(
            user=self.request.user,
            model_name="Meter",
            action="created",
            description=f"Created meter {instance.meter_number}",
        )

    def perform_update(self, serializer):
        old_instance = self.get_object()
        old_data = {
            field.name: getattr(old_instance, field.name) for field in old_instance._meta.fields
        }

        instance = serializer.save()

        new_data = {field.name: getattr(instance, field.name) for field in instance._meta.fields}
        changes = get_changes(old_instance, new_data)

        log_action(
<<<<<<< HEAD
=======

>>>>>>> 125f8ad0
            user=self.request.user,
            model_name="Meter",
            action="updated",
            description=f"Updated meter {instance.meter_number}",
            metadata=changes,
<<<<<<< HEAD
        )
=======
>>>>>>> 125f8ad0

        )
    def perform_destroy(self, instance):
        meter_number = instance.meter_number
        instance.delete()
        log_action(
<<<<<<< HEAD
=======

>>>>>>> 125f8ad0
            user=self.request.user,
            model_name="Meter",
            action="deleted",
            description=f"Deleted meter {meter_number}",
<<<<<<< HEAD
=======

>>>>>>> 125f8ad0
        )


class TransactionViewSet(viewsets.ModelViewSet):
    queryset = Transaction.objects.select_related("meter", "meter__owner").all().order_by("id")
    filter_backends = [DjangoFilterBackend, filters.SearchFilter, filters.OrderingFilter]
    filterset_fields = ["meter__owner", "is_applied"]
    search_fields = ["meter__meter_number", "token"]
    serializer_class = TransactionSerializer
    permission_classes = [IsAuthenticated]

    def perform_create(self, serializer):
        instance = serializer.save()
        log_action(
            user=self.request.user,
            model_name="Transaction",
            action="created",
            description=f"Created transaction {instance.id} for meter {instance.meter.meter_number}",
        )

    def perform_update(self, serializer):
        old_instance = self.get_object()
        old_data = {
            field.name: getattr(old_instance, field.name) for field in old_instance._meta.fields
        }

        instance = serializer.save()

        new_data = {field.name: getattr(instance, field.name) for field in instance._meta.fields}
        changes = get_changes(old_instance, new_data)

        log_action(
            user=self.request.user,
            model_name="Transaction",
            action="updated",
            description=f"Updated transaction {instance.id} for meter {instance.meter.meter_number}",
            metadata=changes,
        )

    def perform_destroy(self, instance):
        transaction_id = instance.id
        meter_number = instance.meter.meter_number
        instance.delete()
        log_action(
            user=self.request.user,
            model_name="Transaction",
            action="deleted",
            description=f"Deleted transaction {transaction_id} for meter {meter_number}",
        )

<<<<<<< HEAD
=======

>>>>>>> 125f8ad0
    @action(detail=True, methods=["post"], permission_classes=[IsAuthenticated])
    def apply(self, request, pk=None):
        try:
            transaction = self.get_object()
            if transaction.is_applied:
                return Response(
                    {"message": "Token already applied."},
                    status=status.HTTP_400_BAD_REQUEST,
                )
            transaction.apply_token()
            log_action(
                user=self.request.user,
                model_name="Transaction",
                action="updated",
                description=f"Applied token for transaction {transaction.id} on meter {transaction.meter.meter_number}",
            )
            return Response(
                {
                    "ResponseCode": "000",
                    "ResponseMessage": "Token applied successfully.",
                }
            )

        except Exception as e:
            log_action(
                user=self.request.user,
                model_name="Transaction",
                action="updated",
                description=f"Error applying token for transaction {pk}: {str(e)}",
                status=False,
            )
            return Response({"error": str(e)}, status=status.HTTP_400_BAD_REQUEST)


class DebtorsViewSet(viewsets.ViewSet):
    permission_classes = [IsAuthenticated]

    def list(self, request):
        if request.user.role != "admin":
            return Response(
                {
                    "responseCode": "111",
                    "responseMessage": "You do not have permission to view this data.",
                },
                status=status.HTTP_403_FORBIDDEN,
            )
        customers = User.objects.filter(role="customer")
        debtors = []

        for customer in customers:
            unpaid_bills = Bill.objects.filter(
                meter__owner=customer, status="pending"
            ).select_related("meter")

<<<<<<< HEAD
            if unpaid_bills.exists():
                meter = unpaid_bills.first().meter
=======
            meter = unpaid_bills.first().meter

            if unpaid_bills.exists():
>>>>>>> 125f8ad0
                amount_owing = unpaid_bills.aggregate(total_due=Sum("amount_due"))["total_due"] or 0

                earliest_due = unpaid_bills.aggregate(next_due=Min("due_date"))["next_due"]

                # Get unique meters related to unpaid bills
                meters = []
                seen_meter_ids = set()
                for bill in unpaid_bills:
                    meter = bill.meter
                    if meter.id not in seen_meter_ids:
                        seen_meter_ids.add(meter.id)
                        meters.append(
                            {
                                "meter_number": meter.meter_number,
                                "location": meter.location,
                                "status": meter.status,
                            }
                        )

                debtors.append(
                    {
                        "full_name": f"{customer.first_name} {customer.last_name}".strip(),
                        "meter": meter,
                        "email": customer.email,
                        "phone": customer.phone,
                        "gender": customer.gender,
                        "total_owing": amount_owing,
                        "due_date": earliest_due,
                    }
                )

        serializer = DebtorSummarySerializer(debtors, many=True)
        return Response(
            {
                "responseCode": "000",
                "responseMessage": "Debtors retrieved successfully.",
                "data": serializer.data,
            }
        )


class TokenAuditLogViewSet(viewsets.ReadOnlyModelViewSet):
    queryset = TokenAuditLog.objects.all().order_by("id")
    serializer_class = TokenAuditLogSerializer
    permission_classes = [IsAuthenticated]


import logging

from rest_framework.exceptions import PermissionDenied

from core.utils import get_changes, log_action

logger = logging.getLogger(__name__)


class ComplaintViewSet(viewsets.ModelViewSet):
    serializer_class = ComplaintSerializer
    permission_classes = [IsAuthenticated]

    filter_backends = [DjangoFilterBackend]
<<<<<<< HEAD
    filterset_fields = ["customer", "technician", "status"]
=======
    filterset_fields = ["customer"]
>>>>>>> 125f8ad0

    def get_queryset(self):
        user = self.request.user
        if not user.is_authenticated or not hasattr(user, "role"):
            raise PermissionDenied("Authentication required or role missing.")

        queryset = Complaint.objects.select_related("customer", "technician").all().order_by("id")
        if user.role == "admin":
            return queryset
        return queryset.filter(customer=user)

    def perform_create(self, serializer):
        instance = serializer.save()
        log_action(
            user=self.request.user,
            model_name="Complaint",
            action="created",
            description=f"Created complaint {instance.id} by user {self.request.user.first_name}",
        )

    def perform_update(self, serializer):
        old_instance = self.get_object()
        old_data = {
            field.name: getattr(old_instance, field.name) for field in old_instance._meta.fields
        }
        instance = serializer.save()
        new_data = {field.name: getattr(instance, field.name) for field in instance._meta.fields}
        changes = get_changes(old_data, new_data)

        log_action(
            user=self.request.user,
            model_name="Complaint",
            action="updated",
            description=f"Updated complaint {instance.id}",
            metadata=changes,
        )

    def perform_destroy(self, instance):
        complaint_id = instance.id
        instance.delete()
        log_action(
            user=self.request.user,
            model_name="Complaint",
            action="deleted",
            description=f"Deleted complaint {complaint_id}",
        )

    @action(detail=True, methods=["post"])
    def assign_technician(self, request, pk=None):
        tech_id = request.data.get("technician_id")
        try:
            complaint = self.get_queryset().get(pk=pk)
            technician = User.objects.get(pk=tech_id, role="technician")

            old_technician = complaint.technician
            complaint.technician = technician
            complaint.save()

            change = get_changes(
                old_instance=old_technician,
                new_instance=technician,
            )

            logger.info(
                f"Technician {technician.get_full_name()} assigned to complaint({complaint}) by user {self.request.user.get_full_name()}"
            )

            log_action(
                user=request.user,
                model_name="Complaint",
                action="updated",
                description=f"Assigned technician {technician.get_full_name()} to complaint {complaint.id}",
                metadata=change,
            )

            return Response(
                {
                    "ResponseCode": "000",
                    "ResponseMessage": f"Assigned complaint to {technician.get_full_name()} successfully.",
                }
            )
        except Exception as e:
            logger.error(f"Error assigning technician to complaint {pk}: {str(e)}")
            log_action(
                user=self.request.user,
                model_name="Complaint",
                action="updated",
                description=f"Error assigning technician to complaint {pk} to {technician.get_full_name()}",
                status=False,
            )
            return Response(
                {
                    "ResponseCode": "111",
                    "ResponseMessage": f"Error assigning technician: {str(e)}",
                },
                status=400,
            )


class BillViewSet(viewsets.ModelViewSet):
    serializer_class = BillSerializer
    permission_classes = [IsAuthenticated]
    filter_backends = [filters.SearchFilter, filters.OrderingFilter, DjangoFilterBackend]
    filterset_fields = ["status", "meter__owner"]
    search_fields = ["meter__meter_number"]
    ordering_fields = ["due_date"]

    def get_queryset(self):
        user = self.request.user
        if not user.is_authenticated or not hasattr(user, "role"):
            raise PermissionDenied("Authentication required or role missing.")

        queryset = Bill.objects.select_related("meter", "meter__owner").all().order_by("id")
        if user.role == "admin":
            return queryset
        return queryset.filter(meter__owner=user)

    def perform_create(self, serializer):
        instance = serializer.save()
        log_action(
            user=self.request.user,
            model_name="Bill",
            action="created",
            description=f"Created bill {instance.id} for meter {instance.meter.meter_number}",
        )

    def perform_update(self, serializer):
        old_instance = self.get_object()
        old_data = {
            field.name: getattr(old_instance, field.name) for field in old_instance._meta.fields
        }
        instance = serializer.save()
        new_data = {field.name: getattr(instance, field.name) for field in instance._meta.fields}
        changes = get_changes(old_data, new_data)

        log_action(
            user=self.request.user,
            model_name="Bill",
            action="updated",
            description=f"Updated bill {instance.id}",
            metadata=changes,
        )

    def perform_destroy(self, instance):
        bill_id = instance.id
        instance.delete()
        log_action(
            user=self.request.user,
            model_name="Bill",
            action="deleted",
            description=f"Deleted bill {bill_id}",
        )
<<<<<<< HEAD
=======

>>>>>>> 125f8ad0


class CustomerViewSet(viewsets.ViewSet):
    permission_classes = [IsAuthenticated]

    @action(detail=False, methods=["get"])
    def meters(self, request):
        meters = Meter.objects.filter(owner=request.user)
        serializer = MeterSerializer(meters, many=True)
        return Response(
            {
                "ResponseCode": "000",
                "ResponseMessage": "Meters retrieved successfully.",
                "data": serializer.data,
            }
        )

    @action(detail=True, methods=["get"])
    def bills(self, request, pk=None):
        try:
            meter = Meter.objects.get(pk=pk, owner=request.user)
        except Meter.DoesNotExist:
            return Response({"error": "Meter not found"}, status=404)
        bills = meter.bills.all().order_by("id")
        serializer = BillSerializer(bills, many=True)
        return Response(
            {
                "ResponseCode": "000",
                "ResponseMessage": "Bills retrieved successfully.",
                "data": serializer.data,
            }
        )

    @action(detail=True, methods=["get"])
    def transactions(self, request, pk=None):
        try:
            meter = Meter.objects.get(pk=pk, owner=request.user)
        except Meter.DoesNotExist:
            return Response({"error": "Meter not found"}, status=404)
        txs = meter.transactions.all().order_by("id")
        serializer = TransactionSerializer(txs, many=True)
        return Response(
            {
                "ResponseCode": "000",
                "ResponseMessage": "Transactions retrieved successfully.",
                "data": serializer.data,
            }
        )

    @action(detail=True, methods=["get"])
    def audit_logs(self, request, pk=None):
        try:
            meter = Meter.objects.get(pk=pk, owner=request.user)
        except Meter.DoesNotExist:
            return Response({"error": "Meter not found"}, status=404)
        logs = TokenAuditLog.objects.filter(meter=meter)
        serializer = TokenAuditLogSerializer(logs, many=True)
        return Response(
            {
                "ResponseCode": "000",
                "ResponseMessage": "Token Audit logs retrieved successfully.",
                "data": serializer.data,
            }
        )
<<<<<<< HEAD
=======

>>>>>>> 125f8ad0

    @action(detail=True, methods=["get"])
    def complaints(self, request, pk=None):
        try:
            meter = Meter.objects.get(pk=pk, owner=request.user)
        except Meter.DoesNotExist:
            return Response({"error": "Meter not found"}, status=404)
        complaints = meter.complaints.all().order_by("id")
        serializer = ComplaintSerializer(complaints, many=True)
        return Response(
            {
                "ResponseCode": "000",
                "ResponseMessage": "Complaints retrieved successfully.",
                "data": serializer.data,
            }
        )


class IsAdminUserOrStaff(permissions.BasePermission):
    def has_permission(self, request, view):
        return request.user and (request.user.is_staff or request.user.role == "admin")


class AuditLogViewSet(viewsets.ReadOnlyModelViewSet):
    queryset = AuditLog.objects.all().order_by("-timestamp")
    serializer_class = AuditLogSerializer
    permission_classes = [IsAdminUserOrStaff]
    filter_backends = [DjangoFilterBackend, filters.SearchFilter, filters.OrderingFilter]
    filterset_fields = ["model_name", "action", "user__email", "success"]
    search_fields = ["description", "user_snapshot", "model_name"]

    ordering_fields = ["timestamp"]<|MERGE_RESOLUTION|>--- conflicted
+++ resolved
@@ -21,13 +21,7 @@
     AuditLogSerializer,
     BillSerializer,
     ComplaintSerializer,
-<<<<<<< HEAD
     DebtorSummarySerializer,
-=======
-
-    DebtorSummarySerializer,
-
->>>>>>> 125f8ad0
     MeterSerializer,
     TokenAuditLogSerializer,
     TransactionSerializer,
@@ -113,10 +107,6 @@
                 },
                 status=status.HTTP_200_OK,
             )
-<<<<<<< HEAD
-
-=======
->>>>>>> 125f8ad0
 
 class MeterViewSet(viewsets.ModelViewSet):
 
@@ -125,10 +115,6 @@
     filter_backends = [DjangoFilterBackend, filters.SearchFilter, filters.OrderingFilter]
     filterset_fields = ["owner"]
     search_fields = ["meter_number", "owner__email"]
-<<<<<<< HEAD
-=======
-
->>>>>>> 125f8ad0
 
     def get_queryset(self):
         user = self.request.user
@@ -163,37 +149,21 @@
         changes = get_changes(old_instance, new_data)
 
         log_action(
-<<<<<<< HEAD
-=======
-
->>>>>>> 125f8ad0
             user=self.request.user,
             model_name="Meter",
             action="updated",
             description=f"Updated meter {instance.meter_number}",
             metadata=changes,
-<<<<<<< HEAD
-        )
-=======
->>>>>>> 125f8ad0
 
         )
     def perform_destroy(self, instance):
         meter_number = instance.meter_number
         instance.delete()
         log_action(
-<<<<<<< HEAD
-=======
-
->>>>>>> 125f8ad0
             user=self.request.user,
             model_name="Meter",
             action="deleted",
             description=f"Deleted meter {meter_number}",
-<<<<<<< HEAD
-=======
-
->>>>>>> 125f8ad0
         )
 
 
@@ -244,10 +214,6 @@
             description=f"Deleted transaction {transaction_id} for meter {meter_number}",
         )
 
-<<<<<<< HEAD
-=======
-
->>>>>>> 125f8ad0
     @action(detail=True, methods=["post"], permission_classes=[IsAuthenticated])
     def apply(self, request, pk=None):
         try:
@@ -301,15 +267,9 @@
             unpaid_bills = Bill.objects.filter(
                 meter__owner=customer, status="pending"
             ).select_related("meter")
-
-<<<<<<< HEAD
             if unpaid_bills.exists():
                 meter = unpaid_bills.first().meter
-=======
-            meter = unpaid_bills.first().meter
-
-            if unpaid_bills.exists():
->>>>>>> 125f8ad0
+
                 amount_owing = unpaid_bills.aggregate(total_due=Sum("amount_due"))["total_due"] or 0
 
                 earliest_due = unpaid_bills.aggregate(next_due=Min("due_date"))["next_due"]
@@ -371,11 +331,8 @@
     permission_classes = [IsAuthenticated]
 
     filter_backends = [DjangoFilterBackend]
-<<<<<<< HEAD
     filterset_fields = ["customer", "technician", "status"]
-=======
-    filterset_fields = ["customer"]
->>>>>>> 125f8ad0
+
 
     def get_queryset(self):
         user = self.request.user
@@ -528,11 +485,6 @@
             action="deleted",
             description=f"Deleted bill {bill_id}",
         )
-<<<<<<< HEAD
-=======
-
->>>>>>> 125f8ad0
-
 
 class CustomerViewSet(viewsets.ViewSet):
     permission_classes = [IsAuthenticated]
@@ -596,10 +548,6 @@
                 "data": serializer.data,
             }
         )
-<<<<<<< HEAD
-=======
-
->>>>>>> 125f8ad0
 
     @action(detail=True, methods=["get"])
     def complaints(self, request, pk=None):

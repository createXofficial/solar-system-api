from django.contrib import admin

from .models import (
    AuditLog,
    Bill,
    Complaint,
    ComplaintStatus,
    Meter,
    TokenAuditLog,
    Transaction,
    User,
)


# 🔹 Inline Admin for TokenAuditLog under Transaction
class TokenAuditLogInline(admin.TabularInline):
    model = TokenAuditLog
    extra = 0
    readonly_fields = ("meter", "amount", "applied_at", "applied_by")


@admin.register(User)
class UserAdmin(admin.ModelAdmin):
<<<<<<< HEAD
    list_display = ("first_name", "last_name", "email", "role", "is_active")
    search_fields = ("first_name", "last_name", "email")
    list_filter = ("role",)
    ordering = ("-date_joined",)
    date_hierarchy = "date_joined"
=======
    list_display = ("username", "email", "role", "is_active")
    search_fields = ("username", "email")
    list_filter = ("role",)
>>>>>>> a400ed3a


@admin.register(Meter)
class MeterAdmin(admin.ModelAdmin):
    list_display = ("meter_number", "owner", "location", "status", "credit_balance")
<<<<<<< HEAD
    search_fields = ("meter_number", "owner", "location")
=======
    search_fields = ("meter_number", "owner__username")
>>>>>>> a400ed3a
    list_filter = ("status",)

    # 🔹 Fieldsets for better field grouping
    fieldsets = (
        ("Meter Info", {"fields": ("meter_number", "owner", "location")}),
        ("Status & Balance", {"fields": ("status", "credit_balance")}),
    )


@admin.register(Transaction)
class TransactionAdmin(admin.ModelAdmin):
    list_display = ("token", "meter", "amount", "created_at", "is_applied")
    search_fields = ("token", "meter__meter_number")
    list_filter = ("created_at", "is_applied")

    # 🔹 Inline TokenAuditLog entries for each transaction
    inlines = [TokenAuditLogInline]


# 🔹 Custom admin action to mark complaints as resolved
@admin.action(description="Mark selected complaints as resolved")
def mark_resolved(modeladmin, request, queryset):
    queryset.update(status="Resolved")


@admin.register(Complaint)
class ComplaintAdmin(admin.ModelAdmin):
    list_display = ("customer", "technician", "subject", "status", "created_at")
<<<<<<< HEAD
    search_fields = ("customer__phone", "subject")
=======
    search_fields = ("customer__username", "subject")
>>>>>>> a400ed3a
    list_filter = ("status",)
    actions = [mark_resolved]


@admin.register(Bill)
class BillAdmin(admin.ModelAdmin):
    list_display = ("meter", "amount_due", "due_date", "status")
    search_fields = ("meter__meter_number",)
    list_filter = ("status", "due_date")


@admin.register(TokenAuditLog)
class TokenAuditLogAdmin(admin.ModelAdmin):
    list_display = ("transaction", "meter", "amount", "applied_at", "applied_by")
    search_fields = (
        "transaction__token",
        "meter__meter_number",
<<<<<<< HEAD
        "applied_by__first_name",
=======
        "applied_by__username",
>>>>>>> a400ed3a
    )
    list_filter = ("applied_at",)

    # 🔹 Read-only for log/audit info
    readonly_fields = ("transaction", "meter", "amount", "applied_at", "applied_by")


@admin.register(ComplaintStatus)
class ComplaintStatusAdmin(admin.ModelAdmin):
    list_display = ("name",)


@admin.register(AuditLog)
class AuditLogAdmin(admin.ModelAdmin):
<<<<<<< HEAD
    list_display = (
        "id",
        "model_name",
        "action",
        "user_snapshot",
        "timestamp",
        "success",
        "description",
        "metadata",
    )
    list_filter = ("model_name", "action", "success", "timestamp")
    search_fields = ("description", "model_name", "user_snapshot", "metadata")

    # 🔹 Read-only audit fields
    readonly_fields = (
        "model_name",
        "action",
        "user_snapshot",
        "success",
        "description",
        "metadata",
        "timestamp",
    )

    date_hierarchy = "timestamp"
    ordering = ("-timestamp",)
=======
    list_display = ("user_snapshot", "model_name", "action", "timestamp")
    search_fields = ("user_snapshot", "model_name", "description")
    list_filter = ("action", "model_name", "timestamp")

    # 🔹 Read-only audit fields
    readonly_fields = ("model_name", "action", "user", "timestamp")
>>>>>>> a400ed3a
<|MERGE_RESOLUTION|>--- conflicted
+++ resolved
@@ -21,27 +21,19 @@
 
 @admin.register(User)
 class UserAdmin(admin.ModelAdmin):
-<<<<<<< HEAD
     list_display = ("first_name", "last_name", "email", "role", "is_active")
     search_fields = ("first_name", "last_name", "email")
     list_filter = ("role",)
     ordering = ("-date_joined",)
     date_hierarchy = "date_joined"
-=======
-    list_display = ("username", "email", "role", "is_active")
-    search_fields = ("username", "email")
-    list_filter = ("role",)
->>>>>>> a400ed3a
+
 
 
 @admin.register(Meter)
 class MeterAdmin(admin.ModelAdmin):
     list_display = ("meter_number", "owner", "location", "status", "credit_balance")
-<<<<<<< HEAD
     search_fields = ("meter_number", "owner", "location")
-=======
-    search_fields = ("meter_number", "owner__username")
->>>>>>> a400ed3a
+
     list_filter = ("status",)
 
     # 🔹 Fieldsets for better field grouping
@@ -70,11 +62,8 @@
 @admin.register(Complaint)
 class ComplaintAdmin(admin.ModelAdmin):
     list_display = ("customer", "technician", "subject", "status", "created_at")
-<<<<<<< HEAD
     search_fields = ("customer__phone", "subject")
-=======
-    search_fields = ("customer__username", "subject")
->>>>>>> a400ed3a
+
     list_filter = ("status",)
     actions = [mark_resolved]
 
@@ -92,11 +81,8 @@
     search_fields = (
         "transaction__token",
         "meter__meter_number",
-<<<<<<< HEAD
         "applied_by__first_name",
-=======
-        "applied_by__username",
->>>>>>> a400ed3a
+
     )
     list_filter = ("applied_at",)
 
@@ -111,7 +97,7 @@
 
 @admin.register(AuditLog)
 class AuditLogAdmin(admin.ModelAdmin):
-<<<<<<< HEAD
+
     list_display = (
         "id",
         "model_name",
@@ -137,12 +123,4 @@
     )
 
     date_hierarchy = "timestamp"
-    ordering = ("-timestamp",)
-=======
-    list_display = ("user_snapshot", "model_name", "action", "timestamp")
-    search_fields = ("user_snapshot", "model_name", "description")
-    list_filter = ("action", "model_name", "timestamp")
-
-    # 🔹 Read-only audit fields
-    readonly_fields = ("model_name", "action", "user", "timestamp")
->>>>>>> a400ed3a
+    ordering = ("-timestamp",)
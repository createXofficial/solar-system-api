from django.contrib.auth import get_user_model
from django.contrib.auth.password_validation import validate_password
from django.core.exceptions import ValidationError
<<<<<<< HEAD
from django.core.validators import EmailValidator

from rest_framework import serializers

from core.utils import log_action

=======

from rest_framework import serializers

>>>>>>> a400ed3a
from .models import AuditLog, Bill, Complaint, Meter, TokenAuditLog, Transaction, UserRole

User = get_user_model()


class TwoFactorCodeSerializer(serializers.Serializer):
    code = serializers.CharField(max_length=6)


class RegisterSerializer(serializers.ModelSerializer):
    password = serializers.CharField(write_only=True, required=True, validators=[validate_password])

    class Meta:
        model = User
<<<<<<< HEAD
        fields = (
            "email",
            "first_name",
            "address",
            "dob",
            "last_name",
            "gender",
            "phone",
            "password",
            "role",
        )
=======
        fields = ("username", "email", "password", "role")
>>>>>>> a400ed3a

    def validate_email(self, value):
        if User.objects.filter(email=value).exists():
            raise serializers.ValidationError("A user with this email already exists.")
<<<<<<< HEAD
        try:
            validator = EmailValidator(message="Invalid email format.", code="invalid_email")
            validator(value)
        except ValidationError as e:
            raise serializers.ValidationError(e.message)
        return value

    def validate_phone(self, value):
        if User.objects.filter(phone=value).exists():
            raise serializers.ValidationError("A user with this phone number already exists.")
        return value

    def create(self, validated_data):

        email = validated_data.get("email")
        validated_data["username"] = email  # set username as email
        user = User.objects.create_user(**validated_data)

        log_action(
            user=user,
            model_name="User",
            action="created",
            description=f"New user registered with email: {user.email}",
=======
        return value

    def validate_username(self, value):
        if User.objects.filter(username=value).exists():
            raise serializers.ValidationError("A user with this username already exists.")
        return value

    def create(self, validated_data):
        user = User.objects.create_user(
            username=validated_data["username"],
            email=validated_data["email"],
            password=validated_data["password"],
            role=validated_data["role"],
>>>>>>> a400ed3a
        )
        return user


class UserSerializer(serializers.ModelSerializer):
    class Meta:
        model = User
        fields = [
            "id",
<<<<<<< HEAD
            "email",
            "first_name",
            "last_name",
            "role",
            "dob",
            "address",
            "phone",
=======
            "username",
            "email",
            "role",
            "dob",
            "address",
            "telephone",
>>>>>>> a400ed3a
            "gender",
        ]


class ChangePasswordSerializer(serializers.Serializer):
    old_password = serializers.CharField(required=True)
    new_password = serializers.CharField(required=True)
    confirm_new_password = serializers.CharField(required=True)

    def validate(self, attrs):
        if attrs["new_password"] != attrs["confirm_new_password"]:
            raise serializers.ValidationError("New passwords don't match.")

        try:
            validate_password(attrs["new_password"])
        except ValidationError as e:
            raise serializers.ValidationError({"new_password": e.messages})
        return attrs


class UserSummarySerializer(serializers.ModelSerializer):
    class Meta:
        model = User
<<<<<<< HEAD
        fields = ["id", "first_name", "last_name", "email", "phone", "gender"]
=======
        fields = ["id", "username", "email", "telephone", "gender"]
>>>>>>> a400ed3a


class MeterSerializer(serializers.ModelSerializer):
    owner = serializers.PrimaryKeyRelatedField(queryset=User.objects.all())
    owner_details = UserSummarySerializer(source="owner", read_only=True)
    installed_by = serializers.PrimaryKeyRelatedField(
        queryset=User.objects.all(), required=False, allow_null=True
    )

    class Meta:
        model = Meter
        fields = [
            "id",
            "meter_number",
            "owner",  # for writing
            "owner_details",  # read-only nested
            "location",
            "status",
<<<<<<< HEAD
            "description",
            "meter_type",
=======
>>>>>>> a400ed3a
            "credit_balance",
            "date_installed",
            "installed_by",  # for writing
        ]

    def validate_owner(self, value):
        if value.role != UserRole.CUSTOMER:
            raise serializers.ValidationError("Meter owner must be a customer.")
        return value

    def validate_installed_by(self, value):
        if value.role not in [UserRole.ADMIN, UserRole.TECHNICIAN]:
            raise serializers.ValidationError("Installer must be an admin or technician.")
        return value


class TransactionSerializer(serializers.ModelSerializer):
    meter = MeterSerializer(read_only=True)  # For response display
    meter_id = serializers.PrimaryKeyRelatedField(
        queryset=Meter.objects.all(), write_only=True
    )  # For input

    class Meta:
        model = Transaction
        fields = "__all__"

    def validate(self, data):
        if data.get("token") and Transaction.objects.filter(token=data["token"]).exists():
            transaction = Transaction.objects.get(token=data["token"])
            if transaction.is_expired():
                raise serializers.ValidationError("This token has expired.")
        return data

    def create(self, validated_data):
        meter = validated_data.pop("meter_id")
        return Transaction.objects.create(meter=meter, **validated_data)


class ComplaintSerializer(serializers.ModelSerializer):
    customer = serializers.PrimaryKeyRelatedField(queryset=User.objects.all())
    customer_details = UserSummarySerializer(source="customer", read_only=True)

    class Meta:
        model = Complaint
<<<<<<< HEAD
        fields = [
            "id",
            "subject",
            "message",
            "priority",
            "created_at",
            "customer",  # for writing
            "customer_details",  # read-only nested
            "technician",
            "status",
        ]
=======
        fields = "__all__"
>>>>>>> a400ed3a


class BillSerializer(serializers.ModelSerializer):
    meter = MeterSerializer(read_only=True)
    meter_id = serializers.PrimaryKeyRelatedField(
        queryset=Meter.objects.all(), source="meter", write_only=True
    )
    status_display = serializers.CharField(source="get_status_display", read_only=True)
    remaining_amount = serializers.SerializerMethodField()

    class Meta:
        model = Bill
        fields = "__all__"

    def get_remaining_amount(self, obj):
        return obj.amount_due

    def validate_meter(self, meter):
        request = self.context.get("request")
        if request and hasattr(request.user, "role") and request.user.role != "admin":
            if meter.owner != request.user:
                raise serializers.ValidationError(
                    "You cannot assign a bill to a meter you do not own."
                )
        return meter


class ApplyTokenSerializer(serializers.Serializer):
    token = serializers.CharField()

    def validate_token(self, value):
        try:
            transaction = Transaction.objects.get(token=value)
        except Transaction.DoesNotExist:
            raise serializers.ValidationError("Invalid token provided.")

        if transaction.is_applied:
            raise serializers.ValidationError("Token has already been applied.")

        if transaction.is_expired():
            raise serializers.ValidationError("This token has expired.")

        if transaction.meter.status not in ["active"]:
            raise serializers.ValidationError(
                "The meter is not in a valid state to apply the token."
            )

        return value

<<<<<<< HEAD

# Serializers for summary
class TransactionSummarySerializer(serializers.ModelSerializer):
    class Meta:
        model = Transaction
        fields = ["id", "amount", "token", "status", "created_at"]


class BillSummarySerializer(serializers.ModelSerializer):
    class Meta:
        model = Bill
        fields = ["id", "amount_due", "due_date", "status"]


class MeterSummarySerializer(serializers.ModelSerializer):
    bills = BillSummarySerializer(many=True, source="bill_set", read_only=True)
    transactions = TransactionSummarySerializer(many=True, source="transaction_set", read_only=True)

    class Meta:
        model = Meter
        fields = ["id", "meter_number", "location", "status", "bills", "transactions"]


class DebtorSummarySerializer(serializers.Serializer):
    full_name = serializers.CharField()
    email = serializers.EmailField()
    phone = serializers.CharField()
    gender = serializers.CharField()
    meter = MeterSummarySerializer()
    total_owing = serializers.DecimalField(max_digits=10, decimal_places=2)
    due_date = serializers.DateField()

=======
>>>>>>> a400ed3a

class TokenAuditLogSerializer(serializers.ModelSerializer):
    transaction = TransactionSerializer(read_only=True)
    meter = MeterSerializer(read_only=True)

    class Meta:
        model = TokenAuditLog
        fields = "__all__"


class EmailSerializer(serializers.Serializer):
    email = serializers.EmailField()


class PasswordResetSerializer(serializers.Serializer):
<<<<<<< HEAD
=======
    email = serializers.EmailField()
    token = serializers.CharField()
>>>>>>> a400ed3a
    new_password = serializers.CharField(write_only=True)
    confirm_new_password = serializers.CharField(write_only=True)

    def validate(self, data):
        if data["new_password"] != data["confirm_new_password"]:
            raise serializers.ValidationError("Passwords do not match.")
        try:
            validate_password(data["new_password"])
        except ValidationError as e:
            raise serializers.ValidationError({"new_password": e.messages})
        return data


class AuditLogSerializer(serializers.ModelSerializer):
    user_display = serializers.SerializerMethodField()

    class Meta:
        model = AuditLog
        fields = [
            "id",
            "user_display",
            "model_name",
            "action",
            "description",
            "timestamp",
<<<<<<< HEAD
            "metadata",
            "success",
        ]

    def get_user_display(self, obj):
        if obj.user:
            return obj.user.get_full_name()
        elif obj.user_snapshot:
            return f"{obj.user_snapshot} - [Deleted Account])"
=======
        ]

    def get_user_display(self, obj):
        if obj.user and obj.user.is_active:
            return obj.user.username
        elif obj.user_snapshot:
            return f"{obj.user_snapshot} (Deleted)"
>>>>>>> a400ed3a
        return "Unknown"<|MERGE_RESOLUTION|>--- conflicted
+++ resolved
@@ -1,18 +1,14 @@
 from django.contrib.auth import get_user_model
 from django.contrib.auth.password_validation import validate_password
 from django.core.exceptions import ValidationError
-<<<<<<< HEAD
+
 from django.core.validators import EmailValidator
 
 from rest_framework import serializers
 
 from core.utils import log_action
 
-=======
-
-from rest_framework import serializers
-
->>>>>>> a400ed3a
+
 from .models import AuditLog, Bill, Complaint, Meter, TokenAuditLog, Transaction, UserRole
 
 User = get_user_model()
@@ -27,7 +23,7 @@
 
     class Meta:
         model = User
-<<<<<<< HEAD
+
         fields = (
             "email",
             "first_name",
@@ -39,14 +35,11 @@
             "password",
             "role",
         )
-=======
-        fields = ("username", "email", "password", "role")
->>>>>>> a400ed3a
+
 
     def validate_email(self, value):
         if User.objects.filter(email=value).exists():
             raise serializers.ValidationError("A user with this email already exists.")
-<<<<<<< HEAD
         try:
             validator = EmailValidator(message="Invalid email format.", code="invalid_email")
             validator(value)
@@ -70,21 +63,7 @@
             model_name="User",
             action="created",
             description=f"New user registered with email: {user.email}",
-=======
-        return value
-
-    def validate_username(self, value):
-        if User.objects.filter(username=value).exists():
-            raise serializers.ValidationError("A user with this username already exists.")
-        return value
-
-    def create(self, validated_data):
-        user = User.objects.create_user(
-            username=validated_data["username"],
-            email=validated_data["email"],
-            password=validated_data["password"],
-            role=validated_data["role"],
->>>>>>> a400ed3a
+
         )
         return user
 
@@ -94,7 +73,6 @@
         model = User
         fields = [
             "id",
-<<<<<<< HEAD
             "email",
             "first_name",
             "last_name",
@@ -102,14 +80,6 @@
             "dob",
             "address",
             "phone",
-=======
-            "username",
-            "email",
-            "role",
-            "dob",
-            "address",
-            "telephone",
->>>>>>> a400ed3a
             "gender",
         ]
 
@@ -133,11 +103,8 @@
 class UserSummarySerializer(serializers.ModelSerializer):
     class Meta:
         model = User
-<<<<<<< HEAD
         fields = ["id", "first_name", "last_name", "email", "phone", "gender"]
-=======
-        fields = ["id", "username", "email", "telephone", "gender"]
->>>>>>> a400ed3a
+
 
 
 class MeterSerializer(serializers.ModelSerializer):
@@ -156,11 +123,8 @@
             "owner_details",  # read-only nested
             "location",
             "status",
-<<<<<<< HEAD
             "description",
             "meter_type",
-=======
->>>>>>> a400ed3a
             "credit_balance",
             "date_installed",
             "installed_by",  # for writing
@@ -205,7 +169,6 @@
 
     class Meta:
         model = Complaint
-<<<<<<< HEAD
         fields = [
             "id",
             "subject",
@@ -217,9 +180,7 @@
             "technician",
             "status",
         ]
-=======
-        fields = "__all__"
->>>>>>> a400ed3a
+
 
 
 class BillSerializer(serializers.ModelSerializer):
@@ -269,7 +230,6 @@
 
         return value
 
-<<<<<<< HEAD
 
 # Serializers for summary
 class TransactionSummarySerializer(serializers.ModelSerializer):
@@ -302,8 +262,7 @@
     total_owing = serializers.DecimalField(max_digits=10, decimal_places=2)
     due_date = serializers.DateField()
 
-=======
->>>>>>> a400ed3a
+
 
 class TokenAuditLogSerializer(serializers.ModelSerializer):
     transaction = TransactionSerializer(read_only=True)
@@ -319,11 +278,6 @@
 
 
 class PasswordResetSerializer(serializers.Serializer):
-<<<<<<< HEAD
-=======
-    email = serializers.EmailField()
-    token = serializers.CharField()
->>>>>>> a400ed3a
     new_password = serializers.CharField(write_only=True)
     confirm_new_password = serializers.CharField(write_only=True)
 
@@ -349,7 +303,6 @@
             "action",
             "description",
             "timestamp",
-<<<<<<< HEAD
             "metadata",
             "success",
         ]
@@ -359,13 +312,5 @@
             return obj.user.get_full_name()
         elif obj.user_snapshot:
             return f"{obj.user_snapshot} - [Deleted Account])"
-=======
-        ]
-
-    def get_user_display(self, obj):
-        if obj.user and obj.user.is_active:
-            return obj.user.username
-        elif obj.user_snapshot:
-            return f"{obj.user_snapshot} (Deleted)"
->>>>>>> a400ed3a
+
         return "Unknown"
--- conflicted
+++ resolved
@@ -3,7 +3,7 @@
 from datetime import timedelta
 
 import jwt
-<<<<<<< HEAD
+
 import jwt.utils
 from rest_framework_simplejwt.tokens import RefreshToken
 
@@ -14,16 +14,7 @@
 from django.urls import reverse
 from django.utils import encoding, timezone
 from django.utils.http import urlsafe_base64_decode, urlsafe_base64_encode
-=======
-from rest_framework_simplejwt.tokens import RefreshToken
-
-from django.conf import settings
-from django.contrib.auth import authenticate, get_user_model, logout
-from django.core.mail import send_mail
-from django.db.models import Q
-from django.urls import reverse
-from django.utils import timezone
->>>>>>> a400ed3a
+
 
 from rest_framework import generics, permissions, status
 from rest_framework.permissions import AllowAny, IsAuthenticated
@@ -40,11 +31,8 @@
     RegisterSerializer,
     UserSerializer,
 )
-<<<<<<< HEAD
 from .utils import get_changes, log_action
-=======
-from .utils import create_audit_log
->>>>>>> a400ed3a
+
 
 logger = logging.getLogger(__name__)
 
@@ -58,15 +46,10 @@
     permission_classes = [permissions.AllowAny]
 
     def post(self, request):
-<<<<<<< HEAD
         email = request.data.get("email")
         password = request.data.get("password")
         user = authenticate(username=email, password=password)
-=======
-        username = request.data.get("username")
-        password = request.data.get("password")
-        user = authenticate(username=username, password=password)
->>>>>>> a400ed3a
+
         if user:
             # Check if 2FA is required
             now = timezone.now()
@@ -75,7 +58,6 @@
                 code = TwoFactorCode.generate_code()
                 expires_at = now + timedelta(minutes=10)
                 TwoFactorCode.objects.create(user=user, code=code, expires_at=expires_at)
-<<<<<<< HEAD
                 user.email_user(
                     "Your 2FA Code",
                     f"Hello {user.get_short_name()},\n\nYour verification code is: {code}"
@@ -91,23 +73,11 @@
                         "responseMessage": "2FA code sent to your email.",
                         "user": serializer.data,
                     },
-=======
-                send_mail(
-                    "Your 2FA Code",
-                    f"Your verification code is: {code}",
-                    "no-reply@solarsys.com",
-                    [user.email],
-                    fail_silently=False,
-                )
-                return Response(
-                    {"detail": "2FA code sent to your email."},
->>>>>>> a400ed3a
                     status=status.HTTP_200_OK,
                 )
             else:
                 # Issue tokens
                 refresh = RefreshToken.for_user(user)
-<<<<<<< HEAD
                 log_action(
                     user=user,
                     model_name="User",
@@ -134,39 +104,16 @@
                 "responseMessage": "Invalid credentials.",
             }
         )
-=======
-                create_audit_log(
-                    user=user,
-                    model_name="User",
-                    action="login",
-                    description=f"User {user.username} logged in",
-                )
-                return Response(
-                    {
-                        "refresh": str(refresh),
-                        "access": str(refresh.access_token),
-                    },
-                    status=status.HTTP_200_OK,
-                )
-        return Response({"detail": "Invalid credentials."}, status=status.HTTP_401_UNAUTHORIZED)
->>>>>>> a400ed3a
 
 
 class TwoFactorVerifyView(APIView):
     permission_classes = [permissions.AllowAny]
 
     def post(self, request):
-<<<<<<< HEAD
         email = request.data.get("email")
         code = request.data.get("code")
         try:
             user = User.objects.get(email=email)
-=======
-        username = request.data.get("username")
-        code = request.data.get("code")
-        try:
-            user = User.objects.get(username=username)
->>>>>>> a400ed3a
             two_fa = (
                 TwoFactorCode.objects.filter(user=user, code=code).order_by("-created_at").first()
             )
@@ -178,7 +125,6 @@
                 two_fa.delete()
                 # Issue tokens
                 refresh = RefreshToken.for_user(user)
-<<<<<<< HEAD
                 log_action(
                     user=user,
                     model_name="User",
@@ -216,28 +162,12 @@
                 },
                 status=status.HTTP_404_NOT_FOUND,
             )
-=======
-                return Response(
-                    {
-                        "refresh": str(refresh),
-                        "access": str(refresh.access_token),
-                    },
-                    status=status.HTTP_200_OK,
-                )
-            else:
-                return Response(
-                    {"detail": "Invalid or expired 2FA code."},
-                    status=status.HTTP_400_BAD_REQUEST,
-                )
-        except User.DoesNotExist:
-            return Response({"detail": "User not found."}, status=status.HTTP_404_NOT_FOUND)
->>>>>>> a400ed3a
+
 
 
 class LogoutView(APIView):
     def post(self, request):
         refresh_token = request.data.get("refresh")
-<<<<<<< HEAD
         user = self.request.user
         if not refresh_token:
             return Response(
@@ -257,12 +187,7 @@
                 },
                 status=status.HTTP_401_UNAUTHORIZED,
             )
-=======
-        user = request.user
-        if not refresh_token:
-            return Response({"error": "Refresh token required"}, status=400)
-
->>>>>>> a400ed3a
+
         # Decode to check validity
         try:
             jwt.decode(refresh_token, settings.SECRET_KEY, algorithms=["HS256"])
@@ -271,17 +196,9 @@
 
         # Save to blacklist
         BlacklistedToken.objects.create(token=refresh_token)
-<<<<<<< HEAD
 
         log_action(user=user, model_name="User", action="logout", description="User Logged out")
-=======
-        create_audit_log(
-            user=user,
-            model_name="User",
-            action="login",
-            description=f"User {user.username} logged out",
-        )
->>>>>>> a400ed3a
+
         return Response({"detail": "Logged out successfully."})
 
 
@@ -299,39 +216,29 @@
                 logout(request)
                 return Response(
                     {
-<<<<<<< HEAD
+
                         "responseCode": "111",
                         "responseMessage": "Session error",
                         "data": {
                             "authenticated": False,
                             "detail": "Session error. Please log in again.",
                         },
-=======
-                        "authenticated": False,
-                        "detail": "Session error. Please log in again.",
->>>>>>> a400ed3a
                     }
                 )
             if inactive_time > timedelta(minutes=SESSION_TIMEOUT_MINUTES):
                 logout(request)
                 return Response(
                     {
-<<<<<<< HEAD
                         "responseCode": "111",
                         "responseMessage": "Session error",
                         "data": {
                             "authenticated": False,
                             "detail": "Session expired. Please log in again.",
                         },
-=======
-                        "authenticated": False,
-                        "detail": "Session expired. Please log in again.",
->>>>>>> a400ed3a
                     }
                 )
 
         request.session["last_active"] = timezone.now().isoformat()
-<<<<<<< HEAD
         return Response(
             {
                 "responseCode": "000",
@@ -342,9 +249,6 @@
                 },
             }
         )
-=======
-        return Response({"authenticated": True})
->>>>>>> a400ed3a
 
 
 class ForgotPasswordView(APIView):
@@ -356,7 +260,6 @@
         email = serializer.validated_data["email"]
 
         try:
-<<<<<<< HEAD
             user = User.objects.get(email=email)
         except User.DoesNotExist:
             return Response(
@@ -364,18 +267,11 @@
                     "responseCode": "111",
                     "responseMessage": "User with this email does not exist.",
                 },
-=======
-            User.objects.get(email=email)
-        except User.DoesNotExist:
-            return Response(
-                {"detail": "User with this email does not exist."},
->>>>>>> a400ed3a
                 status=status.HTTP_404_NOT_FOUND,
             )
 
         reset_token = str(uuid.uuid4())
         request.session[f"password_reset_token_{email}"] = reset_token
-<<<<<<< HEAD
 
         uidb64 = urlsafe_base64_encode(encoding.force_bytes(user.pk))
         token = tokens.default_token_generator.make_token(user)
@@ -404,28 +300,11 @@
             },
             status=status.HTTP_200_OK,
         )
-=======
-        reset_link = (
-            request.build_absolute_uri(reverse("password-reset-confirm"))
-            + f"?email={email}&token={reset_token}"
-        )
-
-        send_mail(
-            "Password Reset Request",
-            f"Click the link below to reset your password:\n{reset_link}",
-            settings.DEFAULT_FROM_EMAIL,
-            [email],
-            fail_silently=False,
-        )
-        logger.warning(f"Password reset requested for email: {email}")
-        return Response({"detail": "Password reset link sent to your email."})
->>>>>>> a400ed3a
 
 
 class PasswordResetConfirmView(APIView):
     permission_classes = [AllowAny]
 
-<<<<<<< HEAD
     def post(self, request, uidb64, token):
         serializer = PasswordResetSerializer(data=request.data)
         serializer.is_valid(raise_exception=True)
@@ -475,33 +354,6 @@
             },
             status=status.HTTP_200_OK,
         )
-=======
-    def post(self, request):
-        serializer = PasswordResetSerializer(data=request.data)
-        serializer.is_valid(raise_exception=True)
-
-        email = serializer.validated_data["email"]
-        token = serializer.validated_data["token"]
-        new_password = serializer.validated_data["new_password"]
-
-        session_token = request.session.get(f"password_reset_token_{email}")
-        if session_token != token:
-            return Response(
-                {"detail": "Invalid or expired token."},
-                status=status.HTTP_400_BAD_REQUEST,
-            )
-
-        try:
-            user = User.objects.get(email=email)
-        except User.DoesNotExist:
-            return Response({"detail": "User not found."}, status=status.HTTP_404_NOT_FOUND)
-
-        user.set_password(new_password)
-        user.save()
-
-        del request.session[f"password_reset_token_{email}"]
-        return Response({"detail": "Password reset successful."})
->>>>>>> a400ed3a
 
 
 class RegisterView(generics.CreateAPIView):
@@ -516,7 +368,6 @@
         serializer = ChangePasswordSerializer(data=request.data)
         if serializer.is_valid():
             if not request.user.check_password(serializer.data["old_password"]):
-<<<<<<< HEAD
                 return Response(
                     {
                         "responseCode": "111",
@@ -552,13 +403,6 @@
             },
             status=400,
         )
-=======
-                return Response({"old_password": "Wrong password."}, status=400)
-            request.user.set_password(serializer.data["new_password"])
-            request.user.save()
-            return Response({"status": "Password updated."})
-        return Response(serializer.errors, status=400)
->>>>>>> a400ed3a
 
 
 class UserListView(APIView):
@@ -566,7 +410,6 @@
 
     def get(self, request):
         if not request.user.role == "admin":
-<<<<<<< HEAD
             return Response(
                 {
                     "responseCode": "111",
@@ -574,9 +417,6 @@
                 },
                 status=status.HTTP_403_FORBIDDEN,
             )
-=======
-            return Response({"detail": "Permission denied."}, status=status.HTTP_403_FORBIDDEN)
->>>>>>> a400ed3a
 
         users = User.objects.all().order_by("-date_joined")
 
@@ -585,7 +425,6 @@
         if role in ["admin", "customer", "technician"]:
             users = users.filter(role=role)
 
-<<<<<<< HEAD
         # Search by first name, last name or email
         search = request.query_params.get("search")
         if search:
@@ -599,14 +438,6 @@
             {"responseCode": "000", "responseMessage": "User list", "data": serializer.data},
             status=status.HTTP_200_OK,
         )
-=======
-        # Search by username or email
-        search = request.query_params.get("search")
-        if search:
-            users = users.filter(Q(username__icontains=search) | Q(email__icontains=search))
-        serialer = UserSerializer(users, many=True)
-        return Response(serialer.data)
->>>>>>> a400ed3a
 
 
 class UserDetailUpdateDeleteView(APIView):
@@ -626,7 +457,7 @@
     def get(self, request, user_id):
         user = self.get_object(user_id)
         if not user:
-<<<<<<< HEAD
+
             return Response(
                 {
                     "responseCode": "111",
@@ -651,18 +482,10 @@
             },
             status=200,
         )
-=======
-            return Response({"detail": "User not found."}, status=404)
-        if request.user != user and request.user.role != "admin":
-            return Response({"detail": "Not allowed."}, status=403)
-        serializer = UserSerializer(user)
-        return Response(serializer.data)
->>>>>>> a400ed3a
 
     def put(self, request, user_id):
         user = self.get_object(user_id)
         if not user:
-<<<<<<< HEAD
             return Response(
                 {
                     "responseCode": "111",
@@ -727,38 +550,10 @@
             },
             status=400,
         )
-=======
-            return Response({"detail": "User not found."}, status=404)
-        if request.user != user and request.user.role != "admin":
-            return Response({"detail": "Not allowed."}, status=403)
-
-        serializer = UserSerializer(user, data=request.data, partial=True)
-        if serializer.is_valid():
-            # Prevent email/username duplication
-            username = serializer.validated_data.get("username")
-            email = serializer.validated_data.get("email")
-
-            if username and User.objects.filter(username=username).exclude(id=user.id).exists():
-                return Response({"username": "Username already exists."}, status=400)
-            if email and User.objects.filter(email=email).exclude(id=user.id).exists():
-                return Response({"email": "Email already exists."}, status=400)
-
-            serializer.save()
-            create_audit_log(
-                user=request.user,
-                model_name="User",
-                action="updated",
-                description=f"Updated user {user.username}",
-                object_id=user.id,
-            )
-            return Response(serializer.data)
-        return Response(serializer.errors, status=400)
->>>>>>> a400ed3a
 
     def delete(self, request, user_id):
         user = self.get_object(user_id)
         if not user:
-<<<<<<< HEAD
             return Response(
                 {
                     "responseCode": "111",
@@ -820,20 +615,6 @@
             },
             status=204,
         )
-=======
-            return Response({"detail": "User not found."}, status=404)
-        if request.user != user and request.user.role != "admin":
-            return Response({"detail": "Not allowed."}, status=403)
-        user.soft_delete()
-        create_audit_log(
-            user=request.user,
-            model_name="User",
-            action="deleted",
-            description=f"Deleted user {user.username}",
-            object_id=user.id,
-        )
-        return Response({"detail": "User deleted."}, status=204)
->>>>>>> a400ed3a
 
 
 class RefreshTokenView(APIView):
@@ -842,22 +623,17 @@
     def post(self, request):
         refresh_token = request.data.get("refresh")
         if not refresh_token:
-            return Response(
-<<<<<<< HEAD
                 {
                     "responseCode": "111",
                     "responseMessage": "Token refresh failed",
                 },
                 status=status.HTTP_400_BAD_REQUEST,
-=======
-                {"detail": "Refresh token required"}, status=status.HTTP_400_BAD_REQUEST
->>>>>>> a400ed3a
+
             )
 
         try:
             tokens = JWTAuthentication.refresh_access_token(refresh_token)
         except Exception as e:
-<<<<<<< HEAD
             return Response(
                 {
                     "responseCode": "111",
@@ -866,8 +642,4 @@
                 },
                 status=status.HTTP_401_UNAUTHORIZED,
             )
-=======
-            return Response({"detail": str(e)}, status=status.HTTP_401_UNAUTHORIZED)
->>>>>>> a400ed3a
-
         return Response(tokens, status=status.HTTP_200_OK)
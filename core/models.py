import random
import uuid
from datetime import date, timedelta

from dateutil.relativedelta import relativedelta

from django.contrib.auth.models import AbstractUser
from django.db import models
from django.utils import timezone


class UserRole(models.TextChoices):
    ADMIN = "admin", "Admin"
    CUSTOMER = "customer", "Customer"
    TECHNICIAN = "technician", "Technician"


class User(AbstractUser):
<<<<<<< HEAD

=======
    
>>>>>>> 125f8ad0
    ROLE_CHOICES = (
        ("admin", "Admin"),
        ("customer", "Customer"),
        ("technician", "Technician"),
    )
    role = models.CharField(max_length=20, choices=UserRole.choices, default=UserRole.CUSTOMER)
    dob = models.DateField(null=True, blank=True)
    address = models.TextField(blank=True)
    email = models.EmailField(unique=True, db_index=True)
    first_name = models.CharField(max_length=30, blank=True)
    last_name = models.CharField(max_length=30, blank=True)
    phone = models.CharField(max_length=15, blank=True)

    gender = models.CharField(max_length=10, blank=True)
    last_2fa_verified = models.DateTimeField(null=True, blank=True)

    def __str__(self):
        return f"{self.get_full_name()} - ({self.role})"
<<<<<<< HEAD
=======

>>>>>>> 125f8ad0

    @property
    def all_bills(self):
        return Bill.objects.filter(meter__owner=self)

    def soft_delete(self):
        self.is_active = False
        self.save()


def generate_token():
    return str(uuid.uuid4()).replace("-", "")[:10]


class TwoFactorCode(models.Model):

    user = models.ForeignKey(User, on_delete=models.CASCADE)
    code = models.CharField(max_length=6)
    created_at = models.DateTimeField(auto_now_add=True)
    expires_at = models.DateTimeField()

    def is_expired(self):
        return timezone.now() > self.expires_at

    @staticmethod
    def generate_code():
        return f"{random.randint(100000, 999999)}"


# auditlog.register(TwoFactorCode)


def generate_token():
    return str(uuid.uuid4()).replace("-", "")[:10]

    def __str__(self):
        return self.name


#auditlog.register(User)


class TwoFactorCode(models.Model):
    
    user = models.ForeignKey(User, on_delete=models.CASCADE)
    code = models.CharField(max_length=6)
    created_at = models.DateTimeField(auto_now_add=True)
    expires_at = models.DateTimeField()

    def is_expired(self):
        return timezone.now() > self.expires_at

    @staticmethod
    def generate_code():
        return f"{random.randint(100000, 999999)}"


#auditlog.register(TwoFactorCode)


def generate_token():
    return str(uuid.uuid4()).replace("-", "")[:10]

    def __str__(self):
        return self.name


class Meter(models.Model):
<<<<<<< HEAD

=======
    
>>>>>>> 125f8ad0
    METER_STATUS = (
        ("active", "Active"),
        ("inactive", "Inactive"),
        ("disconnected", "Disconnected"),
        ("flagged", "Flagged"),
    )
    meter_number = models.CharField(max_length=50, unique=True, db_index=True)
    owner = models.ForeignKey(User, on_delete=models.CASCADE, related_name="meters")
    location = models.CharField(max_length=255)
    status = models.CharField(max_length=20, choices=METER_STATUS, default="active")
    installed_by = models.ForeignKey(
        User,
        on_delete=models.SET_NULL,
        null=True,
        blank=True,
        related_name="installed_meters",
    )
    date_installed = models.DateField(auto_now_add=True)
    credit_balance = models.DecimalField(max_digits=10, decimal_places=2, default=0.0)
<<<<<<< HEAD
    description = models.TextField(max_length=400, null=True, blank=True)
    meter_type = models.TextField(max_length=30, null=True, blank=True)
=======
    description = models.TextField(max_length=400,null=True,blank=True)
    meter_type = models.TextField(max_length=30,null=True,blank=True)
>>>>>>> 125f8ad0

    def __str__(self):
        return f"Meter {self.meter_number} - {self.owner.get_full_name()}"


class Transaction(models.Model):
    meter = models.ForeignKey(Meter, on_delete=models.CASCADE, related_name="transactions")
    amount = models.DecimalField(max_digits=10, decimal_places=2)
    token = models.CharField(max_length=20, default=generate_token, unique=True, db_index=True)
    created_at = models.DateTimeField(auto_now_add=True)
    is_applied = models.BooleanField(default=False)
    expiry_date = models.DateTimeField(null=True, blank=True)
    status = models.CharField(
        max_length=20,
        choices=[("pending", "Pending"), ("applied", "Applied"), ("expired", "Expired")],
        default="pending",
    )

    def apply_token(self):
        if self.is_applied:
            return

        if self.meter.status in ["disconnected", "flagged"]:
            raise Exception("Cannot apply token to a disconnected or flagged meter.")

        self.meter.credit_balance += self.amount
        self.meter.save()

        unpaid_bills = Bill.objects.filter(meter=self.meter, status="pending").order_by("due_date")
        remaining_amount = self.amount
        for bill in unpaid_bills:
            if remaining_amount >= bill.amount_due:
                remaining_amount -= bill.amount_due
                bill.status = "paid"
                bill.amount_due = 0
                bill.save()
            elif remaining_amount > 0:
                bill.amount_due -= remaining_amount
                remaining_amount = 0
                bill.save()
                break

        self.is_applied = True
        self.save()

        TokenAuditLog.objects.create(
            transaction=self,
            meter=self.meter,
            amount=self.amount,
            applied_by=self.meter.owner,
        )

    def save(self, *args, **kwargs):
        if not self.expiry_date:
            self.expiry_date = timezone.now() + timedelta(days=7)
        super().save(*args, **kwargs)

    def is_expired(self):
        return self.expiry_date and timezone.now() > self.expiry_date

    def __str__(self):
        return f"Transaction {self.token} - {self.amount} GHS"



class ComplaintStatus(models.Model):
    name = models.CharField(max_length=50)

    def __str__(self):
        return self.name


class Complaint(models.Model):
    customer = models.ForeignKey(User, on_delete=models.CASCADE, related_name="complaints")
    technician = models.ForeignKey(
        User,
        on_delete=models.SET_NULL,
        null=True,
        blank=True,
        related_name="assigned_complaints",
    )
    subject = models.CharField(max_length=255)
    message = models.TextField()
    status = models.ForeignKey(ComplaintStatus, on_delete=models.SET_NULL, null=True, blank=True)
    priority = models.CharField(
        max_length=20,
        choices=[("low", "Low"), ("medium", "Medium"), ("high", "High")],
        default="medium",
    )
    created_at = models.DateTimeField(auto_now_add=True, db_index=True)

    def __str__(self):
        return f"Complaint by {self.customer.get_short_name}"
<<<<<<< HEAD


class Bill(models.Model):

=======



class Bill(models.Model):
    
>>>>>>> 125f8ad0
    BILL_STATUS = (
        ("pending", "Pending"),
        ("paid", "Paid"),
    )
    PAYMENT_PLAN = (
        ("one_time", "One-Time"),
        ("installment", "Installment"),
    )

    meter = models.ForeignKey("Meter", on_delete=models.CASCADE, related_name="bills")
    total_amount = models.DecimalField(max_digits=10, decimal_places=2)  # Full original amount
    amount_due = models.DecimalField(max_digits=10, decimal_places=2)  # Remaining balance
    plan_type = models.CharField(max_length=20, choices=PAYMENT_PLAN, default="one_time")

    # For installment plan only
    installment_months = models.IntegerField(default=0)
    due_date = models.DateField(null=True, blank=True, db_index=True)  # first due
    next_due_date = models.DateField(null=True, blank=True, db_index=True)  # next due

    status = models.CharField(max_length=20, choices=BILL_STATUS, default="pending", db_index=True)

    def __str__(self):
        return (
            f"Bill for {self.meter.meter_number} - {self.total_amount} GHS "
            f"({self.get_plan_type_display()})"
        )

    def setup_installment(self, months=12):
        if self.plan_type == "installment" and self.installment_months > 0:
            return  # Already configured
        self.plan_type = "installment"
        self.installment_months = months
        self.due_date = date.today() + relativedelta(months=1)
        self.next_due_date = self.due_date
        self.amount_due = self.total_amount
        self.save()

    def apply_payment(self, payment_amount):
        if self.status == "paid":
            return

        self.amount_due -= payment_amount

        if self.amount_due <= 0:
            self.amount_due = 0
            self.status = "paid"
            self.next_due_date = None
        elif self.plan_type == "installment":
            self.installment_months -= 1
            self.next_due_date = date.today() + relativedelta(months=1)

        self.save()

    @property
    def monthly_installment_amount(self):
        if self.plan_type == "installment" and self.installment_months:
            return round(self.total_amount / self.installment_months, 2)
        return None

    def save(self, *args, **kwargs):
        # Ensure created_at field is set
        if not self.pk:
            self.created_at = timezone.now()
        super().save(*args, **kwargs)


class TokenAuditLog(models.Model):
<<<<<<< HEAD
=======
    
>>>>>>> 125f8ad0

    transaction = models.ForeignKey(
        Transaction, on_delete=models.CASCADE, related_name="audit_logs"
    )
    meter = models.ForeignKey(Meter, on_delete=models.CASCADE)
    amount = models.DecimalField(max_digits=10, decimal_places=2)
    applied_at = models.DateTimeField(auto_now_add=True)
    applied_by = models.ForeignKey(User, on_delete=models.SET_NULL, null=True)

    def __str__(self):
        return f"AuditLog: {self.transaction.token} on {self.meter.meter_number}"


class AuditLog(models.Model):
    user = models.ForeignKey(User, on_delete=models.SET_NULL, null=True)
    user_snapshot = models.CharField(
        max_length=150, blank=True
    )  # store actor's name even if deleted
    model_name = models.CharField(max_length=100)
    success = models.BooleanField(default=True)

    action = models.CharField(
        max_length=50,
        choices=(
            ("created", "Created"),
            ("updated", "Updated"),
            ("deleted", "Deleted"),
            ("logged_in", "Logged In"),
            ("logged_out", "Logged Out"),
            ("password_reset", "Password Reset"),
            ("password_changed", "Password Changed"),
<<<<<<< HEAD
=======

>>>>>>> 125f8ad0
        ),
    )
    description = models.TextField()
    timestamp = models.DateTimeField(auto_now_add=True)
    metadata = models.JSONField(default=dict, blank=True)

    def save(self, *args, **kwargs):
        if self.user and not self.user_snapshot:
            self.user_snapshot = f"{self.user.get_full_name()} ({self.user.email})"
        super().save(*args, **kwargs)

    def __str__(self):
        return f"{self.user_snapshot or 'Unknown'} {self.action.title()} {self.model_name}"
<<<<<<< HEAD
=======

>>>>>>> 125f8ad0


class BlacklistedToken(models.Model):
    token = models.CharField(max_length=512, unique=True)
    blacklisted_at = models.DateTimeField(auto_now_add=True)<|MERGE_RESOLUTION|>--- conflicted
+++ resolved
@@ -16,11 +16,6 @@
 
 
 class User(AbstractUser):
-<<<<<<< HEAD
-
-=======
-    
->>>>>>> 125f8ad0
     ROLE_CHOICES = (
         ("admin", "Admin"),
         ("customer", "Customer"),
@@ -39,11 +34,7 @@
 
     def __str__(self):
         return f"{self.get_full_name()} - ({self.role})"
-<<<<<<< HEAD
-=======
-
->>>>>>> 125f8ad0
-
+      
     @property
     def all_bills(self):
         return Bill.objects.filter(meter__owner=self)
@@ -111,11 +102,6 @@
 
 
 class Meter(models.Model):
-<<<<<<< HEAD
-
-=======
-    
->>>>>>> 125f8ad0
     METER_STATUS = (
         ("active", "Active"),
         ("inactive", "Inactive"),
@@ -135,17 +121,12 @@
     )
     date_installed = models.DateField(auto_now_add=True)
     credit_balance = models.DecimalField(max_digits=10, decimal_places=2, default=0.0)
-<<<<<<< HEAD
     description = models.TextField(max_length=400, null=True, blank=True)
     meter_type = models.TextField(max_length=30, null=True, blank=True)
-=======
-    description = models.TextField(max_length=400,null=True,blank=True)
-    meter_type = models.TextField(max_length=30,null=True,blank=True)
->>>>>>> 125f8ad0
+
 
     def __str__(self):
         return f"Meter {self.meter_number} - {self.owner.get_full_name()}"
-
 
 class Transaction(models.Model):
     meter = models.ForeignKey(Meter, on_delete=models.CASCADE, related_name="transactions")
@@ -235,18 +216,9 @@
 
     def __str__(self):
         return f"Complaint by {self.customer.get_short_name}"
-<<<<<<< HEAD
 
 
 class Bill(models.Model):
-
-=======
-
-
-
-class Bill(models.Model):
-    
->>>>>>> 125f8ad0
     BILL_STATUS = (
         ("pending", "Pending"),
         ("paid", "Paid"),
@@ -314,11 +286,6 @@
 
 
 class TokenAuditLog(models.Model):
-<<<<<<< HEAD
-=======
-    
->>>>>>> 125f8ad0
-
     transaction = models.ForeignKey(
         Transaction, on_delete=models.CASCADE, related_name="audit_logs"
     )
@@ -349,10 +316,6 @@
             ("logged_out", "Logged Out"),
             ("password_reset", "Password Reset"),
             ("password_changed", "Password Changed"),
-<<<<<<< HEAD
-=======
-
->>>>>>> 125f8ad0
         ),
     )
     description = models.TextField()
@@ -366,10 +329,6 @@
 
     def __str__(self):
         return f"{self.user_snapshot or 'Unknown'} {self.action.title()} {self.model_name}"
-<<<<<<< HEAD
-=======
-
->>>>>>> 125f8ad0
 
 
 class BlacklistedToken(models.Model):
